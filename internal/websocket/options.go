--- conflicted
+++ resolved
@@ -165,28 +165,22 @@
 		})
 }
 
-<<<<<<< HEAD
+// SendTimeout sets the send timeout for the WS connection.
+func SendTimeout(d time.Duration) Option {
+	return optionFunc(
+		func(ws *Websocket) error {
+			if d < 0 {
+				return fmt.Errorf("%w: negative SendTimeout", ErrMisconfiguredWS)
+			}
+
+			ws.sendTimeout = d
+			return nil
+		})
+}
+
 // HTTPClient is the configuration for the HTTP client used to retrieve the
 // credentials.
 func HTTPClient(c arrangehttp.ClientConfig) Option {
-=======
-// SendTimeout sets the send timeout for the WS connection.
-func SendTimeout(d time.Duration) Option {
-	return optionFunc(
-		func(ws *Websocket) error {
-			if d < 0 {
-				return fmt.Errorf("%w: negative SendTimeout", ErrMisconfiguredWS)
-			}
-
-			ws.sendTimeout = d
-			return nil
-		})
-}
-
-// ConnectTimeout sets the timeout for the WS connection.  If this is not set,
-// the default is 30 seconds.
-func ConnectTimeout(d time.Duration) Option {
->>>>>>> 2d9858d8
 	return optionFunc(
 		func(ws *Websocket) (err error) {
 			var errs error
